--- conflicted
+++ resolved
@@ -18,15 +18,11 @@
                 overviewSection
                 salesMomentumSection
                 performanceInsightsSection
-<<<<<<< HEAD
                 inventoryHealthSection
                 inventoryVelocitySection
-=======
                 revenueAndProfitChartSection
                 timeToSellSection
                 roiAndProfitabilitySection
-                inventoryHealthSection
->>>>>>> d47d2b56
                 marketplaceBreakdownSection
                 categoryBreakdownSection
                 actionableInsightsSection
@@ -88,7 +84,356 @@
     }
 
     @ViewBuilder
-<<<<<<< HEAD
+    var salesMomentumSection: some View {
+        VStack(alignment: .leading, spacing: 16) {
+            sectionHeader(title: "Sales Momentum", icon: "arrow.up.right.circle.fill")
+
+            VStack(spacing: 12) {
+                if let momentum = salesMomentumData {
+                    momentumCard(
+                        label: "Month-over-Month Growth",
+                        value: momentum.momGrowth,
+                        trend: momentum.growthTrend,
+                        icon: "chart.line.uptrend.xyaxis"
+                    )
+
+                    momentumCard(
+                        label: "Current Month Projection",
+                        value: momentum.projectedRevenue,
+                        trend: .stable,
+                        icon: "calendar.circle.fill"
+                    )
+
+                    momentumCard(
+                        label: "Sales Velocity",
+                        value: momentum.salesVelocity,
+                        trend: momentum.velocityTrend,
+                        icon: "speedometer"
+                    )
+                } else {
+                    emptyStateCard(message: "Need more sales history for momentum analysis")
+                }
+            }
+            .padding()
+            .background(
+                RoundedRectangle(cornerRadius: 12)
+                    .fill(Color(UIColor.systemBackground))
+            )
+        }
+    }
+
+    @ViewBuilder
+    func momentumCard(label: String, value: String, trend: TrendDirection, icon: String) -> some View {
+        HStack {
+            Image(systemName: icon)
+                .foregroundColor(trend.color)
+                .frame(width: 24)
+
+            Text(label)
+                .font(.subheadline)
+                .foregroundColor(.primary)
+
+            Spacer()
+
+            HStack(spacing: 4) {
+                Text(value)
+                    .font(.headline)
+                    .fontWeight(.semibold)
+                    .foregroundColor(trend.color)
+
+                Image(systemName: trend.icon)
+                    .font(.caption)
+                    .foregroundColor(trend.color)
+            }
+        }
+    }
+
+    @ViewBuilder
+    var performanceInsightsSection: some View {
+        VStack(alignment: .leading, spacing: 16) {
+            sectionHeader(title: "Performance", icon: "chart.line.uptrend.xyaxis")
+
+            VStack(spacing: 12) {
+                performanceMetric(
+                    label: "Total Revenue",
+                    value: itemStorage.formattedTotalRevenue,
+                    color: .green,
+                    icon: "dollarsign.circle.fill"
+                )
+
+                performanceMetric(
+                    label: "Net Profit",
+                    value: itemStorage.formattedTotalProfit,
+                    color: itemStorage.totalProfit >= 0 ? .green : .red,
+                    icon: "chart.line.uptrend.xyaxis"
+                )
+
+                if itemStorage.soldItems.count > 0 {
+                    let avgProfit = itemStorage.totalProfit / Double(itemStorage.soldItems.count)
+                    performanceMetric(
+                        label: "Avg Profit per Sale",
+                        value: String(format: "$%.2f", avgProfit),
+                        color: avgProfit >= 0 ? .green : .red,
+                        icon: "chart.bar.fill"
+                    )
+                }
+
+                if itemStorage.soldItems.count > 0 && itemStorage.totalRevenue > 0 {
+                    let margin = (itemStorage.totalProfit / itemStorage.totalRevenue) * 100
+                    performanceMetric(
+                        label: "Profit Margin",
+                        value: String(format: "%.1f%%", margin),
+                        color: margin >= 30 ? .green : margin >= 15 ? .orange : .red,
+                        icon: "percent"
+                    )
+                }
+
+                performanceMetric(
+                    label: "Conversion Rate",
+                    value: conversionRateText,
+                    color: .blue,
+                    icon: "arrow.triangle.2.circlepath"
+                )
+
+                performanceMetric(
+                    label: "Listing Efficiency",
+                    value: listingEfficiencyText,
+                    color: .purple,
+                    icon: "checkmark.circle.fill"
+                )
+            }
+            .padding()
+            .background(
+                RoundedRectangle(cornerRadius: 12)
+                    .fill(Color(UIColor.systemBackground))
+            )
+        }
+    }
+
+    @ViewBuilder
+    func performanceMetric(label: String, value: String, color: Color, icon: String) -> some View {
+        HStack {
+            Image(systemName: icon)
+                .foregroundColor(color)
+                .frame(width: 24)
+
+            Text(label)
+                .font(.subheadline)
+                .foregroundColor(.primary)
+
+            Spacer()
+
+            Text(value)
+                .font(.headline)
+                .fontWeight(.semibold)
+                .foregroundColor(color)
+        }
+    }
+
+    @ViewBuilder
+    var revenueAndProfitChartSection: some View {
+        VStack(alignment: .leading, spacing: 16) {
+            sectionHeader(title: "Revenue & Profit Trends", icon: "chart.xyaxis.line")
+
+            if !itemStorage.soldItems.isEmpty {
+                VStack(alignment: .leading, spacing: 12) {
+                    Chart {
+                        ForEach(revenueByMonth) { dataPoint in
+                            LineMark(
+                                x: .value("Month", dataPoint.month),
+                                y: .value("Amount", dataPoint.revenue)
+                            )
+                            .foregroundStyle(Color.green)
+                            .interpolationMethod(.catmullRom)
+                            .symbol(Circle())
+
+                            AreaMark(
+                                x: .value("Month", dataPoint.month),
+                                y: .value("Amount", dataPoint.revenue)
+                            )
+                            .foregroundStyle(
+                                LinearGradient(
+                                    colors: [Color.green.opacity(0.3), Color.green.opacity(0.05)],
+                                    startPoint: .top,
+                                    endPoint: .bottom
+                                )
+                            )
+                            .interpolationMethod(.catmullRom)
+                        }
+
+                        ForEach(profitByMonth) { dataPoint in
+                            LineMark(
+                                x: .value("Month", dataPoint.month),
+                                y: .value("Amount", dataPoint.profit)
+                            )
+                            .foregroundStyle(Color.blue)
+                            .interpolationMethod(.catmullRom)
+                            .symbol(Circle())
+                        }
+                    }
+                    .frame(height: 220)
+                    .chartYAxis {
+                        AxisMarks(position: .leading)
+                    }
+
+                    HStack(spacing: 20) {
+                        chartLegendItem(color: .green, label: "Revenue")
+                        chartLegendItem(color: .blue, label: "Profit")
+                    }
+                    .padding(.top, 8)
+                }
+                .padding()
+                .background(
+                    RoundedRectangle(cornerRadius: 12)
+                        .fill(Color(UIColor.systemBackground))
+                )
+            } else {
+                emptyStateCard(message: "No sales data to display")
+            }
+        }
+    }
+
+    @ViewBuilder
+    func chartLegendItem(color: Color, label: String) -> some View {
+        HStack(spacing: 6) {
+            Circle()
+                .fill(color)
+                .frame(width: 10, height: 10)
+            Text(label)
+                .font(.caption)
+                .foregroundColor(.secondary)
+        }
+    }
+
+    @ViewBuilder
+    var timeToSellSection: some View {
+        VStack(alignment: .leading, spacing: 16) {
+            sectionHeader(title: "Time to Sell Analysis", icon: "clock.fill")
+
+            if !itemStorage.soldItems.isEmpty {
+                VStack(spacing: 12) {
+                    if let avgDays = averageDaysToSell {
+                        performanceMetric(
+                            label: "Average Days to Sell",
+                            value: "\(avgDays) days",
+                            color: avgDays < 14 ? .green : avgDays < 30 ? .orange : .red,
+                            icon: "clock.badge.checkmark"
+                        )
+                    }
+
+                    if let fastestCategory = fastestSellingCategory {
+                        performanceMetric(
+                            label: "Fastest Selling Category",
+                            value: "\(fastestCategory.category) (\(fastestCategory.avgDays)d)",
+                            color: .green,
+                            icon: "hare.fill"
+                        )
+                    }
+
+                    if let slowestCategory = slowestSellingCategory {
+                        performanceMetric(
+                            label: "Slowest Selling Category",
+                            value: "\(slowestCategory.category) (\(slowestCategory.avgDays)d)",
+                            color: .orange,
+                            icon: "tortoise.fill"
+                        )
+                    }
+
+                    if let avgTimeToList = averageDaysToList {
+                        performanceMetric(
+                            label: "Avg Time to List After Scan",
+                            value: "\(avgTimeToList) days",
+                            color: avgTimeToList < 3 ? .green : avgTimeToList < 7 ? .orange : .red,
+                            icon: "calendar.badge.clock"
+                        )
+                    }
+                }
+                .padding()
+                .background(
+                    RoundedRectangle(cornerRadius: 12)
+                        .fill(Color(UIColor.systemBackground))
+                )
+            } else {
+                emptyStateCard(message: "No sales data for time analysis")
+            }
+        }
+    }
+
+    @ViewBuilder
+    var roiAndProfitabilitySection: some View {
+        VStack(alignment: .leading, spacing: 16) {
+            sectionHeader(title: "ROI & Profitability by Category", icon: "chart.pie.fill")
+
+            if !categoryROIStats.isEmpty {
+                VStack(spacing: 8) {
+                    ForEach(categoryROIStats.prefix(5), id: \.category) { stat in
+                        categoryROIRow(stat: stat)
+                    }
+                }
+                .padding()
+                .background(
+                    RoundedRectangle(cornerRadius: 12)
+                        .fill(Color(UIColor.systemBackground))
+                )
+            } else {
+                emptyStateCard(message: "Need cost basis data for ROI analysis")
+            }
+        }
+    }
+
+    @ViewBuilder
+    func categoryROIRow(stat: CategoryROIStat) -> some View {
+        VStack(alignment: .leading, spacing: 8) {
+            HStack {
+                Text(stat.category)
+                    .font(.subheadline)
+                    .fontWeight(.semibold)
+
+                Spacer()
+
+                Text("\(stat.soldCount) sold")
+                    .font(.caption)
+                    .foregroundColor(.secondary)
+            }
+
+            HStack(spacing: 16) {
+                VStack(alignment: .leading, spacing: 2) {
+                    Text("Avg ROI")
+                        .font(.caption2)
+                        .foregroundColor(.secondary)
+                    Text(String(format: "%.0f%%", stat.avgROI))
+                        .font(.subheadline)
+                        .fontWeight(.medium)
+                        .foregroundColor(stat.avgROI >= 50 ? .green : stat.avgROI >= 25 ? .orange : .red)
+                }
+
+                VStack(alignment: .leading, spacing: 2) {
+                    Text("Avg Margin")
+                        .font(.caption2)
+                        .foregroundColor(.secondary)
+                    Text(String(format: "%.1f%%", stat.avgMargin))
+                        .font(.subheadline)
+                        .fontWeight(.medium)
+                        .foregroundColor(stat.avgMargin >= 30 ? .green : .orange)
+                }
+
+                VStack(alignment: .leading, spacing: 2) {
+                    Text("Total Profit")
+                        .font(.caption2)
+                        .foregroundColor(.secondary)
+                    Text(String(format: "$%.0f", stat.totalProfit))
+                        .font(.subheadline)
+                        .fontWeight(.medium)
+                        .foregroundColor(.green)
+                }
+
+                Spacer()
+            }
+        }
+        .padding(.bottom, 8)
+    }
+
+    @ViewBuilder
     var inventoryHealthSection: some View {
         VStack(alignment: .leading, spacing: 16) {
             sectionHeader(title: "Inventory Health", icon: "shippingbox.fill")
@@ -160,35 +505,6 @@
     }
 
     @ViewBuilder
-    func healthCard(title: String, subtitle: String, count: Int, color: Color, icon: String) -> some View {
-        VStack(spacing: 8) {
-            Image(systemName: icon)
-                .font(.title3)
-                .foregroundColor(color)
-
-            Text("\(count)")
-                .font(.title2)
-                .fontWeight(.bold)
-                .foregroundColor(color)
-
-            VStack(spacing: 2) {
-                Text(title)
-                    .font(.caption)
-                    .fontWeight(.semibold)
-                Text(subtitle)
-                    .font(.caption2)
-                    .foregroundColor(.secondary)
-            }
-        }
-        .frame(maxWidth: .infinity)
-        .padding(.vertical, 12)
-        .background(
-            RoundedRectangle(cornerRadius: 12)
-                .fill(color.opacity(0.1))
-        )
-    }
-
-    @ViewBuilder
     var inventoryVelocitySection: some View {
         VStack(alignment: .leading, spacing: 16) {
             sectionHeader(title: "Inventory Velocity", icon: "speedometer")
@@ -235,7 +551,7 @@
                                 .foregroundColor(.green)
 
                             ForEach(itemStorage.fastestFlips.prefix(3)) { item in
-                                flipRow(item: item, isfast: true)
+                                flipRow(item: item, isFast: true)
                             }
                         }
                     }
@@ -249,7 +565,7 @@
                                 .foregroundColor(.orange)
 
                             ForEach(itemStorage.slowestFlips.prefix(3)) { item in
-                                flipRow(item: item, isfast: false)
+                                flipRow(item: item, isFast: false)
                             }
                         }
                     }
@@ -260,58 +576,43 @@
                         .fill(Color(UIColor.systemBackground))
                 )
             }
-=======
-    var salesMomentumSection: some View {
-        VStack(alignment: .leading, spacing: 16) {
-            sectionHeader(title: "Sales Momentum", icon: "arrow.up.right.circle.fill")
-
-            VStack(spacing: 12) {
-                if let momentum = salesMomentumData {
-                    momentumCard(
-                        label: "Month-over-Month Growth",
-                        value: momentum.momGrowth,
-                        trend: momentum.growthTrend,
-                        icon: "chart.line.uptrend.xyaxis"
-                    )
-
-                    momentumCard(
-                        label: "Current Month Projection",
-                        value: momentum.projectedRevenue,
-                        trend: .stable,
-                        icon: "calendar.circle.fill"
-                    )
-
-                    momentumCard(
-                        label: "Sales Velocity",
-                        value: momentum.salesVelocity,
-                        trend: momentum.velocityTrend,
-                        icon: "speedometer"
-                    )
-                } else {
-                    emptyStateCard(message: "Need more sales history for momentum analysis")
-                }
-            }
-            .padding()
-            .background(
-                RoundedRectangle(cornerRadius: 12)
-                    .fill(Color(UIColor.systemBackground))
-            )
->>>>>>> d47d2b56
-        }
-    }
-
-    @ViewBuilder
-<<<<<<< HEAD
+        }
+    }
+
+    @ViewBuilder
+    func healthCard(title: String, subtitle: String, count: Int, color: Color, icon: String) -> some View {
+        VStack(spacing: 8) {
+            Image(systemName: icon)
+                .font(.title3)
+                .foregroundColor(color)
+
+            Text("\(count)")
+                .font(.title2)
+                .fontWeight(.bold)
+                .foregroundColor(color)
+
+            VStack(spacing: 2) {
+                Text(title)
+                    .font(.caption)
+                    .fontWeight(.semibold)
+                Text(subtitle)
+                    .font(.caption2)
+                    .foregroundColor(.secondary)
+            }
+        }
+        .frame(maxWidth: .infinity)
+        .padding(.vertical, 12)
+        .background(
+            RoundedRectangle(cornerRadius: 12)
+                .fill(color.opacity(0.1))
+        )
+    }
+
+    @ViewBuilder
     func velocityMetric(label: String, value: String, icon: String, color: Color) -> some View {
         HStack {
             Image(systemName: icon)
                 .foregroundColor(color)
-=======
-    func momentumCard(label: String, value: String, trend: TrendDirection, icon: String) -> some View {
-        HStack {
-            Image(systemName: icon)
-                .foregroundColor(trend.color)
->>>>>>> d47d2b56
                 .frame(width: 24)
 
             Text(label)
@@ -320,7 +621,6 @@
 
             Spacer()
 
-<<<<<<< HEAD
             Text(value)
                 .font(.headline)
                 .fontWeight(.semibold)
@@ -329,7 +629,7 @@
     }
 
     @ViewBuilder
-    func flipRow(item: ScannedItem, isfast: Bool) -> some View {
+    func flipRow(item: ScannedItem, isFast: Bool) -> some View {
         HStack(spacing: 8) {
             Text(item.itemName)
                 .font(.caption)
@@ -342,354 +642,10 @@
                 Text("\(days) days")
                     .font(.caption)
                     .fontWeight(.semibold)
-                    .foregroundColor(isfast ? .green : .orange)
+                    .foregroundColor(isFast ? .green : .orange)
             }
         }
         .padding(.vertical, 4)
-=======
-            HStack(spacing: 4) {
-                Text(value)
-                    .font(.headline)
-                    .fontWeight(.semibold)
-                    .foregroundColor(trend.color)
-
-                Image(systemName: trend.icon)
-                    .font(.caption)
-                    .foregroundColor(trend.color)
-            }
-        }
->>>>>>> d47d2b56
-    }
-
-    @ViewBuilder
-    var performanceInsightsSection: some View {
-        VStack(alignment: .leading, spacing: 16) {
-            sectionHeader(title: "Performance", icon: "chart.line.uptrend.xyaxis")
-
-            VStack(spacing: 12) {
-                performanceMetric(
-                    label: "Total Revenue",
-                    value: itemStorage.formattedTotalRevenue,
-                    color: .green,
-                    icon: "dollarsign.circle.fill"
-                )
-
-                performanceMetric(
-                    label: "Net Profit",
-                    value: itemStorage.formattedTotalProfit,
-                    color: itemStorage.totalProfit >= 0 ? .green : .red,
-                    icon: "chart.line.uptrend.xyaxis"
-                )
-
-                if itemStorage.soldItems.count > 0 {
-                    let avgProfit = itemStorage.totalProfit / Double(itemStorage.soldItems.count)
-                    performanceMetric(
-                        label: "Avg Profit per Sale",
-                        value: String(format: "$%.2f", avgProfit),
-                        color: avgProfit >= 0 ? .green : .red,
-                        icon: "chart.bar.fill"
-                    )
-                }
-
-                if itemStorage.soldItems.count > 0 && itemStorage.totalRevenue > 0 {
-                    let margin = (itemStorage.totalProfit / itemStorage.totalRevenue) * 100
-                    performanceMetric(
-                        label: "Profit Margin",
-                        value: String(format: "%.1f%%", margin),
-                        color: margin >= 30 ? .green : margin >= 15 ? .orange : .red,
-                        icon: "percent"
-                    )
-                }
-
-                performanceMetric(
-                    label: "Conversion Rate",
-                    value: conversionRateText,
-                    color: .blue,
-                    icon: "arrow.triangle.2.circlepath"
-                )
-
-                performanceMetric(
-                    label: "Listing Efficiency",
-                    value: listingEfficiencyText,
-                    color: .purple,
-                    icon: "checkmark.circle.fill"
-                )
-            }
-            .padding()
-            .background(
-                RoundedRectangle(cornerRadius: 12)
-                    .fill(Color(UIColor.systemBackground))
-            )
-        }
-    }
-
-    @ViewBuilder
-    func performanceMetric(label: String, value: String, color: Color, icon: String) -> some View {
-        HStack {
-            Image(systemName: icon)
-                .foregroundColor(color)
-                .frame(width: 24)
-
-            Text(label)
-                .font(.subheadline)
-                .foregroundColor(.primary)
-
-            Spacer()
-
-            Text(value)
-                .font(.headline)
-                .fontWeight(.semibold)
-                .foregroundColor(color)
-        }
-    }
-
-    @ViewBuilder
-    var revenueAndProfitChartSection: some View {
-        VStack(alignment: .leading, spacing: 16) {
-            sectionHeader(title: "Revenue & Profit Trends", icon: "chart.xyaxis.line")
-
-            if !itemStorage.soldItems.isEmpty {
-                VStack(alignment: .leading, spacing: 12) {
-                    Chart {
-                        ForEach(revenueByMonth) { dataPoint in
-                            LineMark(
-                                x: .value("Month", dataPoint.month),
-                                y: .value("Amount", dataPoint.revenue)
-                            )
-                            .foregroundStyle(Color.green)
-                            .interpolationMethod(.catmullRom)
-                            .symbol(Circle())
-
-                            AreaMark(
-                                x: .value("Month", dataPoint.month),
-                                y: .value("Amount", dataPoint.revenue)
-                            )
-                            .foregroundStyle(
-                                LinearGradient(
-                                    colors: [Color.green.opacity(0.3), Color.green.opacity(0.05)],
-                                    startPoint: .top,
-                                    endPoint: .bottom
-                                )
-                            )
-                            .interpolationMethod(.catmullRom)
-                        }
-
-                        ForEach(profitByMonth) { dataPoint in
-                            LineMark(
-                                x: .value("Month", dataPoint.month),
-                                y: .value("Amount", dataPoint.profit)
-                            )
-                            .foregroundStyle(Color.blue)
-                            .interpolationMethod(.catmullRom)
-                            .symbol(Circle())
-                        }
-                    }
-                    .frame(height: 220)
-                    .chartYAxis {
-                        AxisMarks(position: .leading)
-                    }
-
-                    HStack(spacing: 20) {
-                        chartLegendItem(color: .green, label: "Revenue")
-                        chartLegendItem(color: .blue, label: "Profit")
-                    }
-                    .padding(.top, 8)
-                }
-                .padding()
-                .background(
-                    RoundedRectangle(cornerRadius: 12)
-                        .fill(Color(UIColor.systemBackground))
-                )
-            } else {
-                emptyStateCard(message: "No sales data to display")
-            }
-        }
-    }
-
-    @ViewBuilder
-    func chartLegendItem(color: Color, label: String) -> some View {
-        HStack(spacing: 6) {
-            Circle()
-                .fill(color)
-                .frame(width: 10, height: 10)
-            Text(label)
-                .font(.caption)
-                .foregroundColor(.secondary)
-        }
-    }
-
-    @ViewBuilder
-    var timeToSellSection: some View {
-        VStack(alignment: .leading, spacing: 16) {
-            sectionHeader(title: "Time to Sell Analysis", icon: "clock.fill")
-
-            if !itemStorage.soldItems.isEmpty {
-                VStack(spacing: 12) {
-                    if let avgDays = averageDaysToSell {
-                        performanceMetric(
-                            label: "Average Days to Sell",
-                            value: "\(avgDays) days",
-                            color: avgDays < 14 ? .green : avgDays < 30 ? .orange : .red,
-                            icon: "clock.badge.checkmark"
-                        )
-                    }
-
-                    if let fastestCategory = fastestSellingCategory {
-                        performanceMetric(
-                            label: "Fastest Selling Category",
-                            value: "\(fastestCategory.category) (\(fastestCategory.avgDays)d)",
-                            color: .green,
-                            icon: "hare.fill"
-                        )
-                    }
-
-                    if let slowestCategory = slowestSellingCategory {
-                        performanceMetric(
-                            label: "Slowest Selling Category",
-                            value: "\(slowestCategory.category) (\(slowestCategory.avgDays)d)",
-                            color: .orange,
-                            icon: "tortoise.fill"
-                        )
-                    }
-
-                    if let avgTimeToList = averageDaysToList {
-                        performanceMetric(
-                            label: "Avg Time to List After Scan",
-                            value: "\(avgTimeToList) days",
-                            color: avgTimeToList < 3 ? .green : avgTimeToList < 7 ? .orange : .red,
-                            icon: "calendar.badge.clock"
-                        )
-                    }
-                }
-                .padding()
-                .background(
-                    RoundedRectangle(cornerRadius: 12)
-                        .fill(Color(UIColor.systemBackground))
-                )
-            } else {
-                emptyStateCard(message: "No sales data for time analysis")
-            }
-        }
-    }
-
-    @ViewBuilder
-    var roiAndProfitabilitySection: some View {
-        VStack(alignment: .leading, spacing: 16) {
-            sectionHeader(title: "ROI & Profitability by Category", icon: "chart.pie.fill")
-
-            if !categoryROIStats.isEmpty {
-                VStack(spacing: 8) {
-                    ForEach(categoryROIStats.prefix(5), id: \.category) { stat in
-                        categoryROIRow(stat: stat)
-                    }
-                }
-                .padding()
-                .background(
-                    RoundedRectangle(cornerRadius: 12)
-                        .fill(Color(UIColor.systemBackground))
-                )
-            } else {
-                emptyStateCard(message: "Need cost basis data for ROI analysis")
-            }
-        }
-    }
-
-    @ViewBuilder
-    func categoryROIRow(stat: CategoryROIStat) -> some View {
-        VStack(alignment: .leading, spacing: 8) {
-            HStack {
-                Text(stat.category)
-                    .font(.subheadline)
-                    .fontWeight(.semibold)
-
-                Spacer()
-
-                Text("\(stat.soldCount) sold")
-                    .font(.caption)
-                    .foregroundColor(.secondary)
-            }
-
-            HStack(spacing: 16) {
-                VStack(alignment: .leading, spacing: 2) {
-                    Text("Avg ROI")
-                        .font(.caption2)
-                        .foregroundColor(.secondary)
-                    Text(String(format: "%.0f%%", stat.avgROI))
-                        .font(.subheadline)
-                        .fontWeight(.medium)
-                        .foregroundColor(stat.avgROI >= 50 ? .green : stat.avgROI >= 25 ? .orange : .red)
-                }
-
-                VStack(alignment: .leading, spacing: 2) {
-                    Text("Avg Margin")
-                        .font(.caption2)
-                        .foregroundColor(.secondary)
-                    Text(String(format: "%.1f%%", stat.avgMargin))
-                        .font(.subheadline)
-                        .fontWeight(.medium)
-                        .foregroundColor(stat.avgMargin >= 30 ? .green : .orange)
-                }
-
-                VStack(alignment: .leading, spacing: 2) {
-                    Text("Total Profit")
-                        .font(.caption2)
-                        .foregroundColor(.secondary)
-                    Text(String(format: "$%.0f", stat.totalProfit))
-                        .font(.subheadline)
-                        .fontWeight(.medium)
-                        .foregroundColor(.green)
-                }
-
-                Spacer()
-            }
-        }
-        .padding(.bottom, 8)
-    }
-
-    @ViewBuilder
-    var inventoryHealthSection: some View {
-        VStack(alignment: .leading, spacing: 16) {
-            sectionHeader(title: "Inventory Health", icon: "shippingbox.fill")
-
-            VStack(spacing: 12) {
-                performanceMetric(
-                    label: "Avg Inventory Age",
-                    value: averageInventoryAge,
-                    color: .blue,
-                    icon: "calendar"
-                )
-
-                if let turnoverRate = inventoryTurnoverRate {
-                    performanceMetric(
-                        label: "Inventory Turnover Rate",
-                        value: String(format: "%.1f days", turnoverRate),
-                        color: turnoverRate < 30 ? .green : turnoverRate < 60 ? .orange : .red,
-                        icon: "arrow.triangle.2.circlepath.circle.fill"
-                    )
-                }
-
-                if deadStockCount > 0 {
-                    performanceMetric(
-                        label: "Dead Stock (>90 days)",
-                        value: "\(deadStockCount) items",
-                        color: .red,
-                        icon: "exclamationmark.triangle.fill"
-                    )
-                }
-
-                performanceMetric(
-                    label: "Total Inventory Value",
-                    value: totalInventoryValue,
-                    color: .purple,
-                    icon: "dollarsign.square.fill"
-                )
-            }
-            .padding()
-            .background(
-                RoundedRectangle(cornerRadius: 12)
-                    .fill(Color(UIColor.systemBackground))
-            )
-        }
     }
 
     @ViewBuilder
